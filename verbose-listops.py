class BeatGenerationError(Exception):
    """Raised when a story beat fails to generate, aborting entire narrative."""
    pass
"""
verbose-listops.py

Generates complex ListOps problems as Abstract Syntax Trees (AST), evaluates them, creates fictional world metadata, and renders a narrative where each calculation step is a story beat. Ensures strict validation so only atomic operands are mentioned in the narrative, with no intermediate results or extraneous numbers. Supports batch generation, logging, and saving samples to a JSONL file. Configuration is available via constants.
"""

import os
import json
import random
import datetime
import logging
import logging.handlers
import time
from typing import Callable, Set
from dataclasses import dataclass, field
import re
import concurrent.futures
<<<<<<< HEAD
import inflect

=======

import inflect

# Ordinals to ignore when extracting numbers
ORDINAL_WORDS_TO_IGNORE = {
    "first", "second", "third",
}

>>>>>>> 448a121e

import tiktoken
import openai


# --- OpenAI API Key and Tokenizer Initialization ---
OPENAI_API_KEY = os.environ.get("OPENAI_API_KEY")
if not OPENAI_API_KEY:
    print("Warning: OPENAI_API_KEY environment variable not set. Using placeholder.")
    OPENAI_API_KEY = "YOUR_API_KEY_HERE"

try:
    encoder = tiktoken.get_encoding("cl100k_base")
except Exception as e:
    print(f"Failed to initialize tokenizer: {e}")
    encoder = None
from string import Template

# --- Prompt Templates ---
BASE_BEAT_TEMPLATE = Template(
    "You are a $beat_mode storyteller.\n"
    "Characters: $characters\n"
    "Setting: $setting\n"
    'Previous Scene Snippet: "...$snippet"\n\n'
    "--- $task_header ---\n"
    "$task_body\n\n"
    "$ultra_strict_instruction\n\n"
    "Output only the narrative text for this scene, without titles or headings."
)

#  Configuration Constants 

# --- Batch Generation & Output ---
NUM_SAMPLES_TO_GENERATE = 2  # How many samples to generate in one run
OUTPUT_FILENAME = "gpt4.5-verbose_listops_dataset_ultra_strict_v4.jsonl"  # Output file for the dataset
DEFAULT_MAX_WORKERS = 8  # Default number of parallel threads for batch generation

# --- Base configurations ---
# Directory for all log output within the project
LOG_DIR = os.path.join(os.path.dirname(os.path.abspath(__file__)), "logs")

# --- Few-shot prompt examples ---
EXAMPLE_TEXTS = [
    (
        "Example 1:\n"
        'Narrative: "The guild offered two contracts: one paying 9 silver pieces, the other only 4. Kaelen chose the lower-paying contract to avoid scrutiny. He then received a standard 5 silver piece bonus for completing the task quickly."\n'
        "Implicit Calculation: MIN(9, 4) = 4. Then SUM(4, 5) = 9.\n"
        "Answer: 9\n"
    ),
    (
        "Example 2:\n"
        "Narrative: To unlock the ancient vault, the combined energy signature of four power crystals (reading 1, 1, 1, and 1) was required. The locking mechanism, however, only used the final digit of their total combined power.\n"
        "Implicit Calculation: SUM(1, 1, 1, 1) = 4. Modulo 10 (final digit) is 4.\n"
        "Answer: 4\n"
    ),
    (
        "Example 3:\n"
        "Narrative: Three scouts reported patrol durations of 5, 5, and 5 hours. Standard procedure required calculating their average patrol time, rounded down to the nearest whole hour, for the official logbook entry.\n"
        "Implicit Calculation: SUM(5, 5, 5) = 15. Count = 3. Average = 15 / 3 = 5. Floor(5) = 5.\n"
        "Answer: 5"
    ),
]

SHOT_EXAMPLES = {0: ""}
for idx, txt in enumerate(EXAMPLE_TEXTS, start=1):
    SHOT_EXAMPLES[idx] = f"<Prompt Shot>\n{txt}\n</Prompt Shot>\n"

# --- AST Random ListOps problem gen params ---
<<<<<<< HEAD
DEFAULT_MAX_OPS = 10 # Max operations (e.g. max, min ,etc.) in a problem
MIN_ARITY = 3 # Min numbers in an operation
DEFAULT_MAX_BRANCH = 6 # Max operations / numbers in an operation
=======
DEFAULT_MAX_OPS = 5  # Max operations (e.g. max, min ,etc.) in a problem
MIN_ARITY = 3  # Min numbers in an operation
DEFAULT_MAX_BRANCH = 5  # Max operations / numbers in an operation

>>>>>>> 448a121e

# --- Prompt Logging Helper ---
def log_prompt(
    header: str,
    prompt: str,
    path: str = os.path.join(LOG_DIR, "llm_turns.log"),
):
    """Append a timestamped prompt header and text to the prompts log."""
    timestamp = datetime.datetime.now().isoformat()
    with open(path, "a", encoding="utf-8") as f:
        f.write(f"--- Log Time: {timestamp} ---\n")
        f.write(f"{header}\n{prompt}\n\n---\n\n")


# --- API retry + logging config ---

LOG_MAX_BYTES = 5 * 1024 * 1024  # Maximum log file size (5MB)
LOG_BACKUP_COUNT = 3  # Number of backup log files to keep
CLEAR_LOGS_ON_START = True  # If True, delete existing logs in LOG_DIR on startup


# --- Dataclasses ---
@dataclass
class Config:
    NUM_SAMPLES_TO_GENERATE: int = NUM_SAMPLES_TO_GENERATE
    DEFAULT_MAX_WORKERS: int = DEFAULT_MAX_WORKERS
<<<<<<< HEAD
    DEFAULT_MAX_TOTAL_TOKENS: int = 10000
    DEFAULT_MAX_BEAT_TOKENS: int = 750
    DEFAULT_MAX_PAD_TOKENS: int = 750
    MAX_TOKENS_BUFFER: int = 1000
=======
    DEFAULT_MAX_TOTAL_TOKENS: int = 5000
    DEFAULT_MAX_BEAT_TOKENS: int = 500
    DEFAULT_MAX_PAD_TOKENS: int = 500
    MAX_TOKENS_BUFFER: int = 500
>>>>>>> 448a121e
    PROMPT_SHOT_COUNT: int = 3
    RETRY_MAX_ATTEMPTS: int = 5
    RETRY_INITIAL_DELAY: int = 0.5
    MAX_BEAT_RETRIES: int = 5
    MAX_PAD_RETRIES: int = 5
    ATOM_MIN_VALUE: int = 1 # currently only supports p+ integers
    ATOM_MAX_VALUE: int = 100
    USE_OWNERSHIP_NARRATIVE: bool = True  # Master switch for ownership feature
    USE_LLM_NAMING: bool = (
        True  # If True, use LLM for owner names; else use thematic fallback
    )


config = Config()


MODEL = "gpt-4.5-preview"
MAX_TOTAL_TOKENS = config.DEFAULT_MAX_TOTAL_TOKENS
SAFETY_MARGIN = config.MAX_TOKENS_BUFFER
MAX_BEAT_TOKENS = config.DEFAULT_MAX_BEAT_TOKENS
MAX_PAD_TOKENS = config.DEFAULT_MAX_PAD_TOKENS

# --- Setup Logging ---

os.makedirs(LOG_DIR, exist_ok=True)
if CLEAR_LOGS_ON_START:
    for filename in os.listdir(LOG_DIR):
        file_path = os.path.join(LOG_DIR, filename)
        try:
            os.remove(file_path)
        except OSError:
            pass

logger = logging.getLogger("verbose_listops")
logger.setLevel(logging.DEBUG)
# Prevent duplicate handlers if script is run multiple times in same session
if not logger.handlers:
    handler = logging.handlers.RotatingFileHandler(
        filename=os.path.join(LOG_DIR, "verbose_listops.log"),
        maxBytes=LOG_MAX_BYTES,
        backupCount=LOG_BACKUP_COUNT,
        encoding="utf-8",
    )
    formatter = logging.Formatter("%(asctime)s %(levelname)s %(name)s: %(message)s")
    handler.setFormatter(formatter)
    logger.addHandler(handler)

    # also log to console for RT feedback
    console_handler = logging.StreamHandler()
    console_handler.setLevel(logging.INFO)
    console_handler.setFormatter(formatter)
    logger.addHandler(console_handler)

    # Initialize OpenAI client now that logger and API key are defined
    try:
        openai.api_key = OPENAI_API_KEY
        logger.info("OpenAI client configured.")
    except Exception as e:
        logger.error(f"Failed to configure OpenAI client: {e}")


# --- Inflect Engine ---
try:
    p_inflect = inflect.engine()
except Exception as e:
    logger.error(f"Failed to initialize inflect engine: {e}")
    p_inflect = None


def retry_api_call(func: Callable):
    """Decorator to retry OpenAI API calls on failure with exponential backoff."""

    def wrapper(*args, **kwargs):
        delay = config.RETRY_INITIAL_DELAY
        for attempt in range(1, config.RETRY_MAX_ATTEMPTS + 1):
            try:
                return func(*args, **kwargs)
            except Exception as e:
                logger.warning(
                    f"API call error attempt {attempt}/{config.RETRY_MAX_ATTEMPTS}: {e}"
                )
            if attempt == config.RETRY_MAX_ATTEMPTS:
                logger.error("Max retry attempts reached.")
                raise
            time.sleep(delay)
            delay *= 2

    return wrapper


# --- Budget-check Helper ---
def would_exceed_budget(
    current: int, upcoming: int, max_total: int, margin: int
) -> bool:
    """Return True if adding upcoming tokens would exceed max_total minus margin."""
    return current + upcoming + margin > max_total


# --- Helper for future consolidation of retry loops ---
def generate_with_retry(
    system_prompt: str,
    user_prompt: str,
    max_tokens: int,
    validate_fn: Callable[[str], bool],
    retries: int = config.MAX_BEAT_RETRIES,
):
    """
    Helper to call the OpenAI ChatCompletion API with retries and apply a validation function.
    Returns the first candidate text that passes validate_fn, or None if all attempts fail.
    """
    for attempt in range(1, retries + 1):
        try:
            resp = _chat_completion_call(
                model=MODEL,
                messages=[
                    {"role": "system", "content": system_prompt},
                    {"role": "user", "content": user_prompt},
                ],
                max_tokens=max_tokens,
                temperature=0.7,
            )
            candidate = resp.choices[0].message.content.strip()
            # Log this LLM turn: prompt and generation
            log_prompt(
                f"LLM Turn Attempt {attempt}",
                f"System: {system_prompt}\nUser: {user_prompt}\n\nGeneration:\n{candidate}"
            )
            if not candidate or candidate.lower().startswith(
                ("i cannot", "i'm sorry", "i am unable")
            ):
                logger.warning(f"API refusal on generate_with_retry attempt {attempt}.")
            elif validate_fn(candidate):
                return candidate
        except Exception as e:
            logger.warning(f"Error on generate_with_retry attempt {attempt}: {e}")
        time.sleep(config.RETRY_INITIAL_DELAY * (2 ** (attempt - 1)))
    return None


OP_LABELS = {
    "MAX": "largest value",
    "MIN": "smallest value",
    "SUM": "sum of all values",
    "MED": "median value",
    "AVG": "integer-average (floored)",
    "SM": "sum modulo 10",
}


# --- AST Node Definitions ---
@dataclass
class Node:
    op: str
    children: list = field(default_factory=list)
    value: int = None


@dataclass
class Atom(Node):
    n: int = None

    def __init__(self, n: int):
        super().__init__(op="ATOM", children=[])
        self.n = n
        self.value = n


@dataclass
class OpNode(Node):
    def __init__(self, op: str, children: list):
        super().__init__(op=op, children=children)
        self.value = None


# --- AST Generation and Evaluation ---
def build_random_ast(max_ops: int, max_branch: int = DEFAULT_MAX_BRANCH) -> Node:
    """Constructs a random ListOps AST."""
    if not isinstance(max_ops, int) or max_ops < 1:
        raise ValueError("max_ops must be a positive int")
    if max_branch < MIN_ARITY:
        raise ValueError(f"max_branch ({max_branch}) < MIN_ARITY ({MIN_ARITY})")
    ops = ["MAX", "MIN", "MED", "SUM", "SM", "AVG"]
    count = 0

    def helper():
        nonlocal count
        if count >= max_ops or (count > 0 and random.random() < 0.1):
            return Atom(random.randint(config.ATOM_MIN_VALUE, config.ATOM_MAX_VALUE))
        count += 1
        op = random.choice(ops)
        # Enforce odd arity for MED operator to avoid even-child median ambiguity
        if op == "MED":
            # Build a list of possible odd arities within range
            possible_arities = [
                n for n in range(MIN_ARITY, max_branch + 1) if n % 2 == 1
            ]
            # Fallback to MIN_ARITY adjusted to odd if necessary
            if not possible_arities:
                arity = MIN_ARITY if MIN_ARITY % 2 == 1 else MIN_ARITY + 1
            else:
                arity = random.choice(possible_arities)
        else:
            arity = random.randint(MIN_ARITY, max_branch)
        children = [helper() for _ in range(arity)]
        return OpNode(op, children)

    root = helper()
    if isinstance(root, Atom) and max_ops >= 1:
        op = random.choice(ops)
        arity = random.randint(MIN_ARITY, max_branch)
        children = [
            Atom(random.randint(config.ATOM_MIN_VALUE, config.ATOM_MAX_VALUE))
            for _ in range(arity - 1)
        ]
        children.append(root)
        random.shuffle(children)
        root = OpNode(op, children)
    return root


def validate_ast(node: Node):
    """Recursively validate that all operators in the AST are supported."""
    if node.op not in OP_LABELS and not isinstance(node, Atom):
        raise ValueError(f"Invalid operator: {node.op}")
    for c in node.children:
        validate_ast(c)


def eval_node(node: Node) -> int:
    """Evaluate the AST node recursively."""
    if isinstance(node, Atom):
        if node.value is None:
            node.value = node.n
        return node.value
    vals = [eval_node(c) for c in node.children]
    if not vals:
        raise ValueError(f"Operator node {node.op} has no children values.")
    func_map = {
        "MAX": max,
        "MIN": min,
        "MED": lambda v: sorted(v)[len(v) // 2],
        "SUM": sum,
        "SM": lambda v: sum(v) % 10,
        "AVG": lambda v: sum(v) // len(v) if v else 0,
    }
    try:
        func = func_map[node.op]
        if node.op == "MED" and len(vals) % 2 == 0:
            logger.warning(
                f"MED operator with even children ({len(vals)}). Using lower middle."
            )
        if node.op == "AVG" and not vals:
            raise ValueError("Cannot calculate average of zero values.")
        node.value = func(vals)
        return node.value
    except KeyError:
        raise ValueError(f"Unsupported operator: {node.op}")
    except IndexError as e:
        logger.error(f"Indexing error eval {node.op} with {vals}: {e}")
        raise
    except ZeroDivisionError:
        raise ValueError(f"Division by zero during AVG for {node.op}")


def postorder(node: Node):
    """Yield nodes in post-order."""
    for c in node.children:
        yield from postorder(c)
    yield node


@retry_api_call
def _chat_completion_call(**kwargs):
    return openai.chat.completions.create(**kwargs)


# --- JSON Cleaning Helper ---
def clean_and_parse_json_block(text: str):
    """Strip Markdown code fences and parse JSON."""
    # Handle potential markdown fences and leading/trailing whitespace
    text = re.sub(r"^\s*```(?:json)?\s*", "", text, flags=re.IGNORECASE | re.MULTILINE)
    text = re.sub(r"\s*```\s*$", "", text, flags=re.IGNORECASE | re.MULTILINE)
    text = text.strip()
    try:
        return json.loads(text)
    except json.JSONDecodeError as e:
        logger.error(f"JSON Decode Error: {e} in text:\n---\n{text}\n---")
        raise  # Re-raise after logging


def generate_world(num_characters: int = 5, num_concepts: int = 7) -> dict:
    """Generates fictional world metadata including entity concepts."""
    if not isinstance(num_characters, int) or num_characters < 1:
        raise ValueError("num_characters must be positive int")
    if not isinstance(num_concepts, int) or num_concepts < 1:
        raise ValueError("num_concepts must be positive int")

    prompt = (
        "You are a creative world-builder.\n"
        f"Generate {num_characters} distinct characters (name, role, quirk). Define a genre and setting.\n"
        "Also, name a category of objects that characters will search for and collect, in plural form (e.g., 'coins').\n"
        "Output *only* a valid JSON object with NO extra text before or after the JSON structure:\n"
        "{\n"
        '  "characters": [{"name": "string", "role": "string", "quirk": "string"}, ...],\n'
        '  "genre": "string",\n'
        '  "setting": "string",\n'
        '  "object": "string"\n'
        "}"
    )

    try:
        resp = _chat_completion_call(
            model=MODEL,
            messages=[{"role": "user", "content": prompt}],
            max_tokens=2000,
            temperature=0.8,
        )
        text = resp.choices[0].message.content.strip()
        cleaned = clean_and_parse_json_block(text)
        world = cleaned

        required_keys = ["characters", "genre", "setting", "object"]
        if not all(k in world for k in required_keys):
            missing_keys = [k for k in required_keys if k not in world]
            logger.error(
                f"Generated world JSON missing keys: {missing_keys}. Raw text: {text}"
            )
            raise RuntimeError(
                f"World JSON validation failed: Missing keys {missing_keys}"
            )

        if (
            not isinstance(world["characters"], list)
            or len(world["characters"]) != num_characters
        ):
            logger.error(
                f"Generated world JSON 'characters' structure error or wrong count. Expected {num_characters}. Raw text: {text}"
            )
            raise RuntimeError(
                "World JSON validation failed: Invalid 'characters' structure."
            )
        if not isinstance(world["object"], str) or not world["object"].endswith("s"):
            raise RuntimeError("World JSON 'object' must be a plural noun string.")
        logger.debug(f"Generated object: {world['object']}")
        return world

    except json.JSONDecodeError:
        raise RuntimeError("JSON parse failed")
    except Exception as e:
        logger.error(f"Error processing generated world JSON: {e}. Raw text: {text}")
        raise RuntimeError("World JSON processing failed.") from e
    except Exception as e:
        logger.error(f"World gen API call or processing error: {e}")
        raise RuntimeError("World gen failed") from e


# --- Number Extraction (Enhanced with Inflect for Words up to MAX_VALUE) ---
DIGIT_REGEX = re.compile(r"\b-?\d+\b")


def _build_expanded_number_words_dict(
    max_val: int = config.ATOM_MAX_VALUE,
) -> dict[str, int]:
    """Builds a dictionary mapping number words to ints up to max_val using inflect."""
    if p_inflect is None:
        logger.error(
            "Inflect engine not available for building expanded number words dict. Using basic 0-20."
        )
        # Fallback to basic dictionary if inflect failed
        return {
            "zero": 0,
            "one": 1,
            "two": 2,
            "three": 3,
            "four": 4,
            "five": 5,
            "six": 6,
            "seven": 7,
            "eight": 8,
            "nine": 9,
            "ten": 10,
            "eleven": 11,
            "twelve": 12,
            "thirteen": 13,
            "fourteen": 14,
            "fifteen": 15,
            "sixteen": 16,
            "seventeen": 17,
            "eighteen": 18,
            "nineteen": 19,
            "twenty": 20,
        }
    num_word_dict = {}
    for i in range(max_val + 1):
        try:
            word = p_inflect.number_to_words(i)
            num_word_dict[word.lower()] = i
        except Exception as e:
            logger.warning(f"Inflect failed to convert {i} to words: {e}")
    logger.info(
        f"Built expanded number words dictionary with {len(num_word_dict)} entries (up to {max_val})."
    )
    return num_word_dict


EXPANDED_NUMBER_WORDS_DICT = _build_expanded_number_words_dict()
NUMBER_WORDS_PATTERN = (
    r"\b(?:(minus|negative)\s+)?("
    + "|".join(re.escape(k) for k in EXPANDED_NUMBER_WORDS_DICT.keys())
    + r")\b"
)
NUMBER_WORDS_REGEX = re.compile(NUMBER_WORDS_PATTERN, re.IGNORECASE)


def extract_numbers_from_text(text: str) -> Set[int]:
    """Extracts integers (digits and words), ignoring specified ordinals."""
    # --- DEBUG START ---
    logger.debug(f"--- extract_numbers_from_text START ---")
    logger.debug(f"Input text (first 200 chars): '{text[:200]}...'")
    # --- DEBUG END ---

    if not text:
        return set()

    found_numbers = set()

    # --- DEBUG START ---
    logger.debug("Checking for digits...")
    # --- DEBUG END ---
    for match in DIGIT_REGEX.finditer(text):
        digit_str = match.group(0)
        # --- DEBUG START ---
        logger.debug(f"  Found digit string: '{digit_str}'")
        # --- DEBUG END ---
        try:
            value = int(digit_str)
            # --- DEBUG START ---
            logger.debug(f"    Parsed as int: {value}")
            # --- DEBUG END ---
            # Only allow 'one' in word form; skip digit '1' - KEEPING THIS RULE
            if value == 1:
                # --- DEBUG START ---
                logger.debug(f"    Skipping digit 1 (only word 'one' allowed).")
                # --- DEBUG END ---
                continue
            found_numbers.add(value)
            # --- DEBUG START ---
            logger.debug(f"    Added {value} to found_numbers.")
            # --- DEBUG END ---
        except ValueError:
            # --- DEBUG START ---
            logger.debug(f"    Failed to parse '{digit_str}' as int.")
            # --- DEBUG END ---
            continue

    # --- DEBUG START ---
    logger.debug("Checking for number words...")
    # --- DEBUG END ---
    for match in NUMBER_WORDS_REGEX.finditer(text):
        sign_word = match.group(1)
        number_word = match.group(2).lower()
        # --- DEBUG START ---
        logger.debug(f"  Found potential number word: '{match.group(0)}' -> word: '{number_word}', sign: '{sign_word}'")
        # --- DEBUG END ---

        # Ordinal Check
        if number_word in ORDINAL_WORDS_TO_IGNORE:
            # --- DEBUG START ---
            logger.debug(f"    Ignoring ordinal word: '{number_word}'")
            # --- DEBUG END ---
            continue

        # Dictionary Lookup
        value = EXPANDED_NUMBER_WORDS_DICT.get(number_word)
        # --- DEBUG START ---
        logger.debug(f"    Dictionary lookup for '{number_word}': {value}")
        # --- DEBUG END ---

        if value is not None:
            if sign_word and value != 0:
                value = -value
                # --- DEBUG START ---
                logger.debug(f"    Applied negative sign: {value}")
                # --- DEBUG END ---
            found_numbers.add(value)
            # --- DEBUG START ---
            logger.debug(f"    Added {value} to found_numbers.")
            # --- DEBUG END ---
        else:
            # This case should ideally not happen if regex is built from dict keys
            logger.warning(f"    Word '{number_word}' found by regex but not in dict.")

    # --- DEBUG START ---
    logger.debug(f"Final found_numbers: {found_numbers}")
    logger.debug(f"--- extract_numbers_from_text END ---")
    # --- DEBUG END ---
    return found_numbers


# --- Factory for number validation ---
def make_number_validator(
    allowed_atoms: Set[int],
    forbidden_atoms: Set[int],
    operand_count: int # <-- ADD THIS ARGUMENT
) -> Callable[[str], bool]:
    """
    Return a validator function based on new rules, including operand count.
    """
    logger.debug(f"Creating validator with: Allowed={allowed_atoms}, Forbidden={forbidden_atoms}, OperandCount={operand_count}")

    def validate(text: str) -> bool:
        found_numbers = extract_numbers_from_text(text)
        logger.debug(f"Validator Input Text: \"{text[:100]}...\"")
        logger.debug(f"Validator Found Numbers: {found_numbers}")

        # Rule 1: Check if all required atoms are present
        missing_expected = allowed_atoms - found_numbers
        if missing_expected:
            logger.debug(f"Validation FAIL (Rule 1): Missing required numbers: {missing_expected}")
            return False

        # Rule 2: Check if any forbidden atoms are present
        found_forbidden = found_numbers & forbidden_atoms
        if found_forbidden:
            logger.debug(f"Validation FAIL (Rule 2): Found forbidden numbers: {found_forbidden}")
            return False

        # Identify numbers found that were NOT explicitly required
        unexpected_found = found_numbers - allowed_atoms
        logger.debug(f"Validator Unexpected Found (Before Rule 3/4): {unexpected_found}")

        # Check unexpected numbers against conditional allowances (Rules 3 & 4)
        truly_disallowed_extras = set()
        for extra_num in unexpected_found:
            # Rule 4 Check: Is it the number 1?
            is_allowed_one = (extra_num == 1)

            # Rule 3 Check: Is it the operand count?
            # Ensure operand_count itself isn't forbidden (Rule 2 already checked this, but good practice)
            is_allowed_count = (extra_num == operand_count and extra_num not in forbidden_atoms)

            # If it's NOT allowed by Rule 3 or 4, add to disallowed set
            if not (is_allowed_one or is_allowed_count):
                 # Double-check it wasn't forbidden (Rule 2 check is primary, this is belt-and-suspenders)
                 if extra_num not in forbidden_atoms:
                     truly_disallowed_extras.add(extra_num)
                 # If it was forbidden, Rule 2 already caught it, no need to add here.

        # Rule 5: If any truly disallowed extras remain, fail
        if truly_disallowed_extras:
            logger.debug(f"Validation FAIL (Rule 5): Found unexpected/disallowed numbers: {truly_disallowed_extras}")
            logger.debug(f"--> Context: Allowed={allowed_atoms}, Forbidden={forbidden_atoms}, OperandCount={operand_count}, Found={found_numbers}")
            return False

        # If all checks pass
        logger.debug(f"Validation PASS")
        logger.debug(f"--> Context: Allowed={allowed_atoms}, Forbidden={forbidden_atoms}, OperandCount={operand_count}, Found={found_numbers}")
        return True

    return validate


def check_operand_presence(text: str, operand_val: int) -> bool:
    """Checks if an operand is present as a digit or word (using inflect)."""
    if p_inflect is None:
        logger.error("Inflect engine NA, checking only digits.")
        digit_regex = rf"\b{operand_val}\b"
        return bool(re.search(digit_regex, text))
    digit_regex = rf"\b{operand_val}\b"
    if re.search(digit_regex, text):
        return True
    try:
        if operand_val == 0:
            op_words = ["zero", "nought"]
        else:
            op_words = [p_inflect.number_to_words(operand_val)]
        for op_word in op_words:
            word_regex = rf"\b{re.escape(op_word)}\b"
            if re.search(word_regex, text, re.IGNORECASE):
                return True
    except Exception as e:
        logger.error(f"Inflect failed for {operand_val}: {e}. Checking digits only.")
        return bool(re.search(digit_regex, text))
    return False


def get_atoms_in_subtree(node: Node) -> Set[int]:
    """Recursively find all atomic values (leaf nodes) in the subtree rooted at node."""
    if isinstance(node, Atom):
        # Use the original 'n' value
        return {node.n}
    atoms = set()
    for child in node.children:
        atoms.update(get_atoms_in_subtree(child))
    return atoms


# --- ADDED FOR PHASE 4b: LLM Naming Function ---
@retry_api_call
def generate_owner_name_with_llm(
    world_info: dict,
    op_node: OpNode,
    child_owner_names: list[str],
    max_name_tokens: int = 30,
) -> str | None:
    """
    Uses an LLM call to generate a creative, thematic name for an OpNode's owner entity.
    Relies on @retry_api_call for retries.
    Returns the generated name or None if generation fails after retries.
    --- REMOVED stop_sequences from API call, added post-processing ---
    """

    op_label = OP_LABELS.get(op_node.op, op_node.op)
    genre = world_info.get("genre", "unknown genre")
    setting = world_info.get("setting", "unknown setting")

    # --- Restore World Info - Keep it Concise ---
    characters_sample = world_info.get("characters", [])[:3]
    characters_str = json.dumps(
        [{"name": c.get("name", "N/A")} for c in characters_sample]
    )
    concepts_sample = world_info.get("entity_concepts", [])[:5]
    concepts_str = json.dumps(concepts_sample)
    # --- End World Info ---

    # --- Restore Child Context - Keep it Concise ---
    children_context = ""
    if child_owner_names:
        display_child_names = child_owner_names[:3]
        children_context = (
            f"This entity is formed from components related to: "
            f"{', '.join(display_child_names)}"
            f"{' and others...' if len(child_owner_names) > 3 else '.'}"
        )
    # --- End Child Context ---

    # --- Restore Detailed Prompt ---
    system_prompt = (
        "You are a creative assistant specializing in generating short, evocative, thematic names "
        "for concepts within a fictional narrative. Be concise. Output only the name."
    )
    user_prompt = (
        f"Fictional World Context:\n"
        f"- Genre: {genre}\n"
        f"- Setting: {setting}\n"
        f"- Sample Characters: {characters_str}\n"
        f"- Sample Thematic Concepts: {concepts_str}\n\n"
        f"Task: Generate a short (2-5 words), creative, and thematic name for an entity, "
        f"collection, process, or concept within this world.\n\n"
        f"Details about the entity to name:\n"
        f"- It represents the outcome of an operation conceptually similar to finding the '{op_label}'.\n"
        f"- {children_context}\n\n"
        f"Instructions:\n"
        f"- The name should fit the {genre} genre and {setting} setting.\n"
        f"- Make it sound like a specific thing/idea in the story (e.g., 'The Oracle's Final Whisper', 'Sector Gamma Scan Results', 'Kaelen's Calculated Risk').\n"
        f"- AVOID using the exact operation word (like '{op_node.op}' or '{op_label}').\n"
        f"- Output only the generated name itself, with no quotes, labels, explanations, or introductory phrases like 'Here is a name:'."
    )
    # --- End Detailed Prompt ---

    prompt_log_header = f"--- LLM Owner Naming Prompt (Op: {op_node.op}, Attempting Call - No Stop Sequences) ---"
    prompt_content_for_log = f"System: {system_prompt}\nUser: {user_prompt}"
    logger.debug(
        f"Attempting LLM naming call for {op_node.op} with prompt:\n{prompt_content_for_log}"
    )
    logger.debug(f"Prompt length: {len(prompt_content_for_log)}")

    try:
        resp = _chat_completion_call(
            model=MODEL,
            messages=[
                {"role": "system", "content": system_prompt},
                {"role": "user", "content": user_prompt},
            ],
            max_tokens=max_name_tokens,
            temperature=0.75,
        )
        raw_candidate = resp.choices[0].message.content

        # --- Post-processing to simulate stop sequences ---
        stop_chars = ["\n", ".", ","]
        first_stop_index = len(raw_candidate)
        for char in stop_chars:
            idx = raw_candidate.find(char)
            if idx != -1 and idx < first_stop_index:
                first_stop_index = idx
        processed_candidate = raw_candidate[:first_stop_index]
        # --- End Post-processing ---

        candidate = processed_candidate.strip()
        candidate = re.sub(
            r"^(?:Here is a name:|Name:|Entity Name:|\"|\')",
            "",
            candidate,
            flags=re.IGNORECASE,
        ).strip()
        candidate = re.sub(r"(?:\"|\')$", "", candidate).strip()

        if not candidate or candidate.lower().startswith(
            ("i cannot", "i'm sorry", "i am unable")
        ):
            logger.warning(
                f"LLM Naming: Invalid/refusal response content (raw: '{raw_candidate}')"
            )
            return None
        if len(candidate) > max_name_tokens * 6:
            logger.warning(
                f"LLM Naming: Name potentially too long after processing: '{candidate}' (raw: '{raw_candidate}')"
            )
            return None

        logger.debug(
            f"LLM generated owner name: '{candidate}' (processed from raw: '{raw_candidate}')"
        )
        return candidate

    except Exception as e:
        logger.error(
            f"LLM Naming API Error: {e}. Prompt that failed:\n{prompt_content_for_log}"
        )
        raise


# --- END PHASE 4b Function ---

# --- Narrative Generation with REVISED-REVISED Strict Checks ---

<<<<<<< HEAD




# --- PHASE 2: generate_narrative (explicit retry loop, two-step validation, NO in-prompt examples) ---
def generate_narrative(ast: Node, world: dict) -> str | None:
    """
    Generate a narrative for a ListOps AST, ensuring only original atomic operands are mentioned,
    with strict validation and world/owner narrative integration. Uses explicit retry loop with two-phase validation.
    Does NOT include in-prompt few-shot examples.
    """
    # --- Initial validation ---
    if not isinstance(ast, Node):
        raise ValueError("ast must be an instance of Node")
    if not isinstance(world, dict):
        raise ValueError("world must be a dict")
    required_keys = ("characters", "genre", "setting", "entity_concepts")
    if not all(k in world for k in required_keys):
        logger.error(f"World info missing required keys: {world.keys()}")
        raise ValueError("world missing required key(s)")
    if encoder is None:
        raise RuntimeError("Tokenizer not initialized.")
    if p_inflect is None:
        raise RuntimeError("Inflect engine not initialized.")

    scenes = []
    tokens_used = 0
    all_atoms = get_atoms_in_subtree(ast)
    logger.debug(f"All atomic operands: {all_atoms}")
    atoms_so_far = set()
    operator_nodes = [n for n in postorder(ast) if not isinstance(n, Atom)]
    max_pad_paragraphs = 2
    if not operator_nodes and isinstance(ast, Atom):
        operator_nodes = [OpNode("SUM", [ast])]
        max_pad_paragraphs = 0

    # --- Owner mapping ---
    owner_map = {}
    if config.USE_OWNERSHIP_NARRATIVE:
        if operator_nodes:
            use_llm = config.USE_LLM_NAMING
            concepts = world.get("entity_concepts", [])
            characters = world.get("characters", [])
            for i, op_node in enumerate(operator_nodes):
                if not isinstance(op_node, OpNode):
                    continue
                node_id = id(op_node)
                owner_name = None
                if use_llm:
                    child_owner_names = []
                    for child in op_node.children:
                        if isinstance(child, OpNode) and id(child) in owner_map:
                            child_owner_names.append(owner_map[id(child)])
                    try:
                        owner_name = generate_owner_name_with_llm(world, op_node, child_owner_names)
                    except Exception as e:
                        logger.error(f"LLM Naming failed for OpNode {op_node.op}: {e}")
                        owner_name = None
                if not owner_name:
                    if concepts:
                        chosen_concept = random.choice(concepts)
                        if characters:
                            char_name = random.choice(characters).get("name", "Someone")
                            possessive = f"{char_name}'" if char_name.endswith("s") else f"{char_name}'s"
                            owner_name = f"{possessive} {chosen_concept}"
                        else:
                            owner_name = f"the {chosen_concept} ({op_node.op} #{i+1})"
                    else:
                        owner_name = f"the_{op_node.op}_entity_{i+1}"
                owner_map[node_id] = owner_name
    # --- End owner mapping ---

    total_ops = len(operator_nodes)
    logger.info(f"Starting narrative generation: {total_ops} operator beats.")
    last_scene_text = "The story begins..."

    for idx, node in enumerate(operator_nodes, start=1):
        is_final = (node is ast)
        # Atoms from child subtrees
        atoms_from_children = set()
        for c in node.children:
            atoms_from_children.update(get_atoms_in_subtree(c))
        allowed_atoms = atoms_so_far.union(atoms_from_children)
        result = node.value
        if result is None:
            logger.error(f"Node {node.op} has None value.")
            return None

        op_label = OP_LABELS.get(node.op, node.op)
        ultra_strict_instruction = (
            "**ULTRA-STRICT NUMBER RULE:**\n"
            "*   You MUST NOT include ANY numbers (digits or words) in your response UNLESS they are original input numbers that have appeared previously in the story AND are essential for narrative context.\n"
            "*   DO NOT mention any intermediate calculation results.\n"
            "*   DO NOT introduce any new numbers that were not part of the original inputs.\n"
            "*   Focus ONLY on describing the process or consequences narratively."
        )
        operand_list_str = ", ".join(str(x) for x in sorted(atoms_from_children))
        current_task_body = ""
        final_task_body = ""
        ownership_instruction_detail = ""
        if config.USE_OWNERSHIP_NARRATIVE:
            node_id = id(node)
            owner_name = owner_map.get(node_id, f"the_unnamed_{node.op}_entity")
            ownership_instruction_detail = (
                f"This part of the story revolves around an entity or concept known as '{owner_name}'. "
                f"Its final state or significance is determined by applying a rule ({op_label}) to its constituent parts or related elements (which have been mentioned or established previously). "
                f"Describe narratively how '{owner_name}' is formed, evaluated, or what consequences arise from its state. "
                f"Refer to the constituent parts implicitly as belonging to or defining '{owner_name}'. Avoid explicitly stating the operation (like 'taking the max'). Focus on the story."
            )
            current_task_body = (
                f"Continue the story for 1-2 paragraphs. This scene focuses on the process or intermediate state involving '{owner_name}'. "
                f"Its current relevance or form is shaped by applying the **{op_label}** rule to its constituent parts: [{operand_list_str}]. "
                f"Describe character actions, thoughts, or plot developments related to '{owner_name}' at this stage.\n\n"
                f"{ownership_instruction_detail}"
            )
            final_task_body = (
                f"Write the concluding scene (1-2 paragraphs). This scene reveals the final significance or consequence related to '{owner_name}', "
                f"whose nature was determined by the **{op_label}** rule applied to its components: [{operand_list_str}] (as described in the narrative flow). "
                f"Focus on the ultimate outcome, character reactions, or plot resolution stemming from '{owner_name}'.\n\n"
                f"{ownership_instruction_detail}"
            )
            if is_final:
                task_header = "Final Task (Ownership Narrative)"
                beat_mode = f"{world['genre']}, writing the concluding scene about '{owner_name}'"
            else:
                task_header = "Current Task (Ownership Narrative)"
                beat_mode = f"{world['genre']}, writing a continuous narrative involving '{owner_name}'"
        else:
            current_task_body = (
                "Continue the story for 1-2 paragraphs. This part involves a logical step related to determining "
                f"the **{op_label}** based on elements or values described previously: [{operand_list_str}]. "
                "Focus entirely on the characters' actions, thoughts, and the unfolding plot. "
                "Describe the *process* or *consequence* of this logical step."
            )
            final_task_body = (
                "Write the concluding scene (1-2 paragraphs). This scene incorporates the *final* logical step, "
                f"related to determining the **{op_label}** based on elements described previously: [{operand_list_str}]. "
                "Focus on the final outcome, consequences, and character reactions resulting from this last step."
            )
            if is_final:
                task_header = "Final Task"
                beat_mode = f"{world['genre']}, writing the concluding scene"
            else:
                task_header = "Current Task"
                beat_mode = f"{world['genre']}, writing a continuous narrative"

        is_final_beat = is_final
        actual_task_body = final_task_body if is_final_beat else current_task_body

        beat_prompt = BASE_BEAT_TEMPLATE.substitute(
            beat_mode=beat_mode,
            characters=json.dumps(world["characters"]),
            setting=world["setting"],
            snippet=last_scene_text[-150:],
            task_header=task_header,
            task_body=actual_task_body,
            ultra_strict_instruction=ultra_strict_instruction
        )
        prompt_log_header = (
            f"=== FINAL Operator Beat Prompt {idx}/{total_ops} (Op: {node.op}) ==="
            if is_final else
            f"=== Intermediate Operator Beat Prompt {idx}/{total_ops} (Op: {node.op}) ==="
        )
        log_prompt(prompt_log_header, beat_prompt)
        estimated_prompt_tokens = len(encoder.encode(beat_prompt))
        if would_exceed_budget(tokens_used, estimated_prompt_tokens + MAX_BEAT_TOKENS, MAX_TOTAL_TOKENS, SAFETY_MARGIN):
            logger.warning(f"Approaching token limit before generating beat {idx}. Stopping.")
            return None
        validate_forbidden_numbers = make_number_validator(allowed_atoms)
        system_prompt = "You are a storyteller focused on narrative flow. FOLLOW THE USER'S NUMBER RULES EXACTLY. No calculations, no results, NO FORBIDDEN NUMBERS."
        # --- Explicit retry loop with two-step validation ---
        beat_text = None
        for attempt in range(1, config.MAX_BEAT_RETRIES + 1):
            try:
                resp = _client_create(
                    model=MODEL,
                    system=system_prompt,
                    messages=[{"role": "user", "content": beat_prompt}],
                    max_tokens=MAX_BEAT_TOKENS,
                    temperature=0.7,
                )
                candidate = resp.content[0].text.strip()
                # Refusal detection
                if not candidate or candidate.lower().startswith(("i cannot", "i'm sorry", "i am unable")):
                    logger.warning(f"API refusal on beat attempt {attempt}.")
                    continue
                # Step 1: Forbidden number check
                if not validate_forbidden_numbers(candidate):
                    logger.warning(f"Beat {idx} attempt {attempt}: Forbidden numbers found.")
                    continue
                # Step 2: Operand presence check
                # For each atomic operand in atoms_from_children, ensure at least one is present
                if not atoms_from_children:
                    logger.warning(f"Beat {idx} attempt {attempt}: No operands to check presence for.")
                    continue
                found_operand = any(check_operand_presence(candidate, operand_val) for operand_val in atoms_from_children)
                if not found_operand:
                    logger.warning(f"Beat {idx} attempt {attempt}: No required operand present.")
                    continue
                # Passed both validations
                beat_text = candidate
                break
            except Exception as e:
                logger.warning(f"Error on beat {idx} attempt {attempt}: {e}")
            time.sleep(config.RETRY_INITIAL_DELAY * (2 ** (attempt - 1)))
        if not beat_text:
            logger.error(
                f"Beat {idx} ({node.op}) failed after {config.MAX_BEAT_RETRIES} attempts. "
                "Failure could be due to forbidden numbers, missing operands, API errors, or refusals."
            )
            return None
        btoks = len(encoder.encode(beat_text))
        atoms_so_far.update(atoms_from_children)
        scenes.append(beat_text)
        tokens_used += btoks
        last_scene_text = beat_text
        logger.info(f"Appended beat {idx}, tokens used: {btoks}, total: {tokens_used}")

        # Padding (zero numbers)
        pad_count = 0
        add_padding = not is_final
        validate_padding = make_number_validator(set())
        while add_padding and tokens_used < MAX_TOTAL_TOKENS - SAFETY_MARGIN and pad_count < max_pad_paragraphs:
            estimated_pad_prompt_tokens = 200
            if would_exceed_budget(tokens_used, estimated_pad_prompt_tokens + MAX_PAD_TOKENS, MAX_TOTAL_TOKENS, SAFETY_MARGIN):
                logger.warning(f"Skipping padding after beat {idx}: Approaching token limit.")
                break
            padding_prompt = (
                f"You are a {world['genre']} storyteller, writing filler text between scenes.\n"
                f"Characters: {json.dumps(world['characters'])}\nSetting: {world['setting']}\n"
                f"Previous Scene Snippet: \"...{last_scene_text[-150:]}\"\n\n"
                "--- Task ---\n"
                "Write 1-2 paragraphs of narrative filler or transition.\n"
                "**ULTRA-STRICT ABSOLUTE RULE:** This padding text MUST contain ZERO numbers. NO digits (e.g., 1, 2, 3). NO number words (e.g., one, two, three). NONE AT ALL.\n\n"
                "Output only the narrative text for this padding, without titles or headings."
            )
            pad_result = None
            for pad_attempt in range(1, config.MAX_PAD_RETRIES + 1):
                try:
                    resp_pad = _client_create(
                        model=MODEL,
                        system="You are a storyteller writing transitional text. FOLLOW THE USER'S NUMBER RULES EXACTLY. ZERO NUMBERS ALLOWED.",
                        messages=[{"role": "user", "content": padding_prompt}],
                        max_tokens=MAX_PAD_TOKENS,
                        temperature=0.7,
                    )
                    candidate_pad = resp_pad.content[0].text.strip()
                    if not candidate_pad or candidate_pad.lower().startswith(("i cannot", "i'm sorry", "i am unable")):
                        logger.warning(f"Padding refusal on attempt {pad_attempt}.")
                        continue
                    if not validate_padding(candidate_pad):
                        logger.warning(f"Padding attempt {pad_attempt}: Found numbers.")
                        continue
                    pad_result = candidate_pad
                    break
                except Exception as e:
                    logger.warning(f"Padding error on attempt {pad_attempt}: {e}")
                time.sleep(config.RETRY_INITIAL_DELAY * (2 ** (pad_attempt - 1)))
            if not pad_result:
                logger.error("Padding generation failed.")
                break
            ptoks = len(encoder.encode(pad_result))
            if tokens_used + ptoks + SAFETY_MARGIN > MAX_TOTAL_TOKENS:
                logger.warning(f"Generated padding too long ({ptoks} tokens). Discarding.")
                break
            scenes.append(pad_result)
            tokens_used += ptoks
            last_scene_text = pad_result
            pad_count += 1
        if tokens_used >= MAX_TOTAL_TOKENS - SAFETY_MARGIN:
            logger.warning("Token limit reached; stopping operator processing.")
            break

    # --- Final Narrative Construction and Validation ---
    if not scenes:
        logger.error("No scenes generated.")
        return None
    narrative_body = "\n\n".join(scenes).strip()
    found_in_final_body = extract_numbers_from_text(narrative_body)
    unexpected = found_in_final_body - all_atoms
    if unexpected:
        logger.error(f"FINAL VALIDATION FAILED: Unexpected numbers found: {unexpected}")
        return None
    question = (
        f"\n\n---\n\n"
        f"Analyze the narrative above to identify and perform the sequence of calculations embedded within it.  "
        f"What is the single, final numerical result?"
    )
    judge_instructions = """
---
**Task:**

1.	Read the narrative carefully. A multi-step calculation involving operations like finding the maximum, minimum, median, sum, sum modulo 10, or average (integer/floored) of groups of numbers is embedded within the story’s events and descriptions. The narrative should primarily contain only the original numbers involved in the calculations.
2.	Determine the single, final numerical result of this entire calculation based on the narrative’s progression.

**Output:** Provide *only* the final integer result. Do not include explanations, reasoning, or calculations in your final answer. Just the number.

**Final Answer:**
"""
=======

def _generate_narrative_recursive(
    node: Node,
    world: dict,
    config: Config,
    encoder,
    p_inflect,
    logger,
    owner_map: dict,
    all_atoms: set,
    introduced_atoms: Set[int],
    scenes: list,
    tokens_used: int,
    last_scene_text: str,
    beat_counter: dict,
    is_root: bool, # Flag to know if this is the root node call
    max_pad_paragraphs: int = 2,
):
    """
    Recursive helper for POST-ORDER strict narrative generation.
    Processes children first, then the current node.
    Returns (scenes, tokens_used, last_scene_text).
    """
    node_id = id(node)
    owner_name = owner_map.get(node_id, f"the_unnamed_{node.op}_entity" if isinstance(node, OpNode) else "atom")
    logger.debug(f"_generate_narrative_recursive (POST-ORDER): processing node {getattr(node, 'op', 'Atom')} with owner '{owner_name}'")

    # --- Base case: Atom ---
    if isinstance(node, Atom):
        # Atoms don't generate narrative beats themselves in post-order.
        # Their values are introduced by their parent OpNode.
        logger.debug(f"Node is Atom ({node.n}), returning.")
        return scenes, tokens_used, last_scene_text

    # --- Recursive Step: Process Children First (Post-Order) ---
    child_owner_names = [] # Collect owner names of direct OpNode children
    for child in node.children:
        scenes, tokens_used, last_scene_text = _generate_narrative_recursive(
            child,
            world,
            config,
            encoder,
            p_inflect,
            logger,
            owner_map,
            all_atoms,
            introduced_atoms,
            scenes,
            tokens_used,
            last_scene_text,
            beat_counter,
            is_root=False,
            max_pad_paragraphs=max_pad_paragraphs,
        )
        if isinstance(child, OpNode):
            child_owner_names.append(owner_map.get(id(child), f"unnamed_{child.op}_result"))
        if tokens_used >= MAX_TOTAL_TOKENS - SAFETY_MARGIN:
            logger.warning(f"Token limit reached after processing child of operator {getattr(node, 'op', 'Atom')}. Stopping further generation for this branch.")
            return scenes, tokens_used, last_scene_text

    # --- Process Current Operator Node (After Children) ---
    logger.debug(f"Finished processing children for operator {getattr(node, 'op', 'Atom')}. Now processing node itself.")
    beat_counter["current"] += 1
    logger.info(f"Generating beat {beat_counter['current']}/{beat_counter['total']} for operator {node.op} ({owner_name})")
    op_label = OP_LABELS.get(node.op, node.op)

    # Identify direct atom children and calculate operand count
    direct_atom_children = [c for c in node.children if isinstance(c, Atom)]
    operand_count = len(direct_atom_children) # CORRECT: Calculate operand_count here
    logger.debug(f"Calculated operand_count for node {node.op}: {operand_count}")
    direct_atom_values = {a.n for a in direct_atom_children}

    # --- FIX: Define the set of STRICTLY REQUIRED atoms ---
    # Start with the direct operands
    required_atoms_for_beat = set(direct_atom_values)

    # Add the calculated result ONLY for specific operators
    result_val = None
    if node.op in ("SUM", "AVG", "SM"):
        result_val = node.value if getattr(node, "value", None) is not None else eval_node(node)
        required_atoms_for_beat.add(result_val)
        logger.debug(f"Verification (Op: {node.op}): Result {result_val} ADDED to required_atoms_for_beat: {required_atoms_for_beat}")
    # --- END FIX ---

    # Determine which of these required atoms haven't been introduced yet
    # This is what MUST be present in the current beat's text
    atoms_to_introduce_this_beat = required_atoms_for_beat - introduced_atoms

    # Forbidden atoms remain the same (previously introduced atoms)
    forbidden_atoms_for_prompt = introduced_atoms

    # --- Semantic Layer: primary object concept ---
    primary_object = world["object"]

    # Prepare operand descriptions (using direct_atom_values)
    operand_desc_parts = []
    if child_owner_names:
        operand_desc_parts.append(f"results from: {', '.join(child_owner_names)}")
    if direct_atom_values:
        # Use p_inflect safely
        try:
            atom_words = [p_inflect.number_to_words(a) for a in sorted(direct_atom_values)]
            operand_desc_parts.append(f"direct values: {', '.join(atom_words)}")
        except Exception as e:
            logger.warning(f"Inflect error generating operand words: {e}")
            operand_desc_parts.append(f"direct values: {', '.join(map(str, sorted(direct_atom_values)))}")
    operand_context_str = "; ".join(operand_desc_parts) if operand_desc_parts else "previously established context"

    # --- Build a user-friendly list of direct atom values for scene preambles ---
    try:
        obj_items = [f"{p_inflect.number_to_words(x)} ({x})" for x in sorted(direct_atom_values)]
        if len(obj_items) == 1:
            object_list_str = obj_items[0]
        elif len(obj_items) == 2:
            object_list_str = " and ".join(obj_items)
        else:
            object_list_str = ", ".join(obj_items[:-1]) + ", and " + obj_items[-1]
    except Exception:
        object_list_str = ", ".join(str(x) for x in sorted(direct_atom_values))

    # --- Demarcate object counts vs computed result for inclusion ---
    # Build the list string for the prompt (MUST INCLUDE part)
    must_include_list = []
    if direct_atom_values:
        try:
            items = [f"{p_inflect.number_to_words(x)} ({x})" for x in sorted(direct_atom_values)]
            must_include_list.extend(items)
        except Exception as e:
            logger.warning(f"Inflect error generating must_include object list: {e}")
            must_include_list.extend([f"{x} ({x})" for x in sorted(direct_atom_values)])

    operation_result_list_str = ""
    if result_val is not None: # Check if result_val was calculated
        try:
            result_word = p_inflect.number_to_words(result_val)
            result_desc = f"{result_word} ({result_val})"
            must_include_list.append(result_desc)
            operation_result_list_str = f", which is the number of {primary_object} they end up with." # Adjusted phrasing slightly
        except Exception as e:
            logger.warning(f"Inflect error generating must_include result: {e}")
            must_include_list.append(f"{result_val} ({result_val})")
            operation_result_list_str = f", which is the number of {primary_object} they end up with."


    # Combine required operands and result (if applicable) into one string for the prompt
    if len(must_include_list) == 0:
         # This case should ideally not happen if there are direct atoms or a result
         logger.error(f"No required numbers identified for beat {node.op}. This might indicate an AST structure issue.")
         must_include_combined_str = "Error: No numbers identified" # Fallback
    elif len(must_include_list) == 1:
        must_include_combined_str = must_include_list[0]
    elif len(must_include_list) == 2:
        must_include_combined_str = " and ".join(must_include_list)
    else:
        must_include_combined_str = ", ".join(must_include_list[:-1]) + ", and " + must_include_list[-1]


    # Prepare number rule strings for the prompt
    if forbidden_atoms_for_prompt:
        try:
            must_avoid_str = ", ".join(f"{p_inflect.number_to_words(x)} ({x})" for x in sorted(forbidden_atoms_for_prompt))
        except Exception as e:
            logger.warning(f"Inflect error generating must_avoid list: {e}")
            must_avoid_str = ", ".join(map(str, sorted(forbidden_atoms_for_prompt)))
    else:
        must_avoid_str = "None"


    # --- FIX: Build the MAY USE clause correctly, checking against forbidden ---
    may_use_parts = []
    # Check operand count
    if operand_count not in forbidden_atoms_for_prompt:
        try:
            operand_count_word = p_inflect.number_to_words(operand_count) if p_inflect else str(operand_count)
            may_use_parts.append(f"the number {operand_count} ('{operand_count_word}', the count of items being considered)")
        except Exception as e:
            logger.warning(f"Inflect error generating operand_count word for prompt: {e}")
            may_use_parts.append(f"the number {operand_count} (the count of items being considered)")

    # Check number 1
    if 1 not in forbidden_atoms_for_prompt:
        may_use_parts.append("the number 1 ('one')")

    # Construct the MAY USE sentence dynamically
    if may_use_parts:
        may_use_clause = f"*   You MAY use { ' and '.join(may_use_parts) } for natural narrative flow.\n"
    else:
        may_use_clause = "" # No MAY USE clause if both are forbidden
    # --- END FIX ---
    # Build the instruction string
    ultra_strict_instruction = (
        "**STRICT NUMBER RULE:**\n"
        f"*   You MUST include the following numbers (use digits): {must_include_combined_str}.\n"
        f"*   You MUST NOT mention any numbers from this forbidden list: {must_avoid_str}.\n"
        f"{may_use_clause}"
        "*   NO OTHER numbers besides these are allowed (no intermediate calculations, no unrelated values)."
    )

    is_final_op = is_root

    ownership_instruction_detail = (
         f"This part of the story resolves the entity or concept known as '{owner_name}'. "
         f"Its final state or significance is determined by applying a rule ({op_label}) to its constituent parts: {operand_context_str}. "
         f"Describe narratively how '{owner_name}' is finalized, evaluated, or what consequences arise from its state. "
         f"Refer to the constituent parts implicitly or by their names if applicable."
    )

    # --- Operator-specific semantic templates ---
    if node.op == "SUM":
        scene_preamble = (
            f"In this stage, the characters discover "
            f"{object_list_str} {primary_object} in separate locations, "
            f"and they collect all of them."
        )
    elif node.op == "MED":
        scene_preamble = (
            f"In this stage, the characters discover {object_list_str} {primary_object}. "
            f"But for a reason you concoct, they can only collect the middle amount (median) of {primary_object}s."
        )
    elif node.op == "MIN":
        scene_preamble = (
            f"In this stage, the characters discover {object_list_str} {primary_object} lying or stored in different areas. "
            f"But for a reason you concoct, they can only access or retrieve from the area or storage space that contains the smallest quantity (MIN) of {primary_object} for collection."
        )
    elif node.op == "MAX":
        scene_preamble = (
            f"In this stage, the characters discover {object_list_str} {primary_object} lying or stored in different areas. "
            f"But for a reason you concoct, they can only access or retrieve from the area or storage space that contains the largest quantity (MAX) of {primary_object} for collection."
        )
    elif node.op == "AVG":
        scene_preamble = (
            f"In this stage, the characters discover "
            f"{object_list_str} {primary_object} in separate locations, "
            f"They collect them all, but for some reason you concoct, they are forced to give away their haul so that they are left only with the average of these objects. (e.g., they collect 3, 4, and 5 {primary_object}, but can only walk away with 4)."
        )
    elif node.op == "SM":
        scene_preamble = (
            f"In this stage, the characters discover "
            f"{object_list_str} {primary_object} in separate locations, "
            f"They collect them all, but for some reason you concoct, they are forced to give away their haul so that they are left only with its final digit (e.g., they collect a total of 27, and can only walk away with 7)."
        )
    # Decide header and mode
    task_header = "Final Discovery" if is_final_op else "Discovery Step"
    beat_mode = (
        f"{world['genre']}, {'concluding' if is_final_op else 'continuous'} scene about "
        f"{primary_object}"
    )
    # Build task_body
    task_body = (
        f"{scene_preamble}\n\n"
        f"{ownership_instruction_detail}"
    )

    prompt_examples = (
         "Example 1:\n" +
         "**ULTRA-STRICT NUMBER RULE:**\n" +
         "*   MUST ONLY INCLUDE: Only narratively include the following numbers: [eight (8), two (2)].\n" +
         "Valid Example:\n"
         "\"In the moonlit chamber, a warrior discovered a tablet etched with eight symbols and another with two and claimed it.\"\n"
         "Invalid Example:\n"
         "\"In the moonlit chamber, two warriors discovered a tablet etched with eight symbols and another with two and claimed it.\"\n"

         "Example 2:\n" +
         "**ULTRA-STRICT NUMBER RULE:**\n" +
         "*   This padding text MUST contain ZERO numbers. Output only the narrative text for this padding, without titles or headings..\n" +
         "Valid Example:\n"
         "\"The grand archive lay dormant in silence, no carvings marked its ancient doors.\"\n"
         "Invalid Example:\n"
         "\"The grand archive lay dormant, its doors sealed by nine enigmatic glyphs.\"\n"

         "Example 3:\n" +
         "**ULTRA-STRICT NUMBER RULE:**\n" +
         "*   MUST ONLY INCLUDE: Only narratively include the following numbers: [fifteen (15), twenty-five (25), thirty-five (35)].\n" +
         "Valid Example:\n"
         "\"At dawn, fifteen torches blazed along the ramparts, followed by twenty-five banners and thirty-five drums heralding the city’s awakening.\"\n"
         "Invalid Example:\n"
         "\"At dawn, fifteen torches blazed along the ramparts, followed by twenty-five banners, thirty-five drums, and three carrots heralding the city’s awakening.\"\n"
 
         "Example 4 (Failure Case):\n"
         "**REVISED STRICT NUMBER RULE:**\n"
         "*   MUST ONLY INCLUDE: [twenty (20), twenty-four (24)].\n"
         "*   FORBIDDEN: [ten (10)].\n"
         "*   MAY USE: 2 ('two', item count), 1 ('one').\n"
         "*   NO OTHER numbers allowed.\n"
         "Invalid Example Text:\n"
         "\"They found the cache of 20 crystals and the other with 24. Kaelen took three steps back.\" <-- FAIL\n"
         "Reasoning: The number 'three' (3) was mentioned. It was not required (20, 24), not forbidden (10), not the allowed count (2), and not the allowed number one (1). Therefore, it violates the 'NO OTHER numbers' rule.\n"
     )

    beat_prompt = prompt_examples + BASE_BEAT_TEMPLATE.substitute(
        beat_mode=beat_mode,
        characters=json.dumps(world["characters"]),
        setting=world["setting"],
        snippet=last_scene_text[-100:],
        task_header=task_header,
        task_body=task_body,
        ultra_strict_instruction=ultra_strict_instruction,
    )

    log_prompt(
        f"{'=== FINAL' if is_final_op else '=== Intermediate'} Operator Beat Prompt (Op: {node.op}, Owner: {owner_name})",
        beat_prompt
    )

    estimated_prompt_tokens = len(encoder.encode(beat_prompt))
    if would_exceed_budget(
        tokens_used,
        estimated_prompt_tokens + MAX_BEAT_TOKENS,
        MAX_TOTAL_TOKENS,
        SAFETY_MARGIN,
    ):
        logger.warning(f"Approaching token limit before generating operator {node.op} ({owner_name}). Stopping.")
        return scenes, tokens_used, last_scene_text

    validate_beat_numbers = make_number_validator(
        allowed_atoms=required_atoms_for_beat, # <-- Use the set containing ONLY required numbers
        forbidden_atoms=forbidden_atoms_for_prompt,
        operand_count=operand_count # Pass operand_count separately
    )
    # Also update the call for validate_padding if needed (operand_count would likely be 0)
    

    system_prompt = "You are a storyteller focused on narrative flow. FOLLOW THE USER'S NUMBER RULES EXACTLY. Use numbers rather than word forms."
    beat_text = None
    for attempt in range(1, config.MAX_BEAT_RETRIES + 1):
        reason = None
        try:
            resp = _chat_completion_call(
                model=MODEL,
                messages=[
                    {"role": "system", "content": system_prompt},
                    {"role": "user", "content": beat_prompt},
                ],
                max_tokens=MAX_BEAT_TOKENS,
                temperature=0.7,
            )
            candidate_text = resp.choices[0].message.content.strip()
            log_prompt(
                f"LLM Beat Generation Attempt {attempt} for operator {node.op} ({owner_name})",
                f"System: {system_prompt}\nUser: {beat_prompt}\n\nGeneration:\n{candidate_text}"
            )
            if not candidate_text or candidate_text.lower().startswith(("i cannot", "i'm sorry")):
                reason = "empty or API refusal"
            elif not validate_beat_numbers(candidate_text):
                reason = "inflect validation failed"
            elif atoms_to_introduce_this_beat and not all(
                check_operand_presence(candidate_text, op) for op in atoms_to_introduce_this_beat
            ):
                reason = "operand presence check failed"
            else:
                beat_text = candidate_text
                break
        except Exception as e:
            reason = f"exception: {e}"
        if attempt < config.MAX_BEAT_RETRIES:
            logger.warning(f"Beat {beat_counter['current']}/{beat_counter['total']} retry {attempt}/{config.MAX_BEAT_RETRIES} for operator {node.op} ({owner_name}): {reason}")
            time.sleep(config.RETRY_INITIAL_DELAY * (2 ** (attempt - 1)))
    else:  # If generation failed after all retries
        logger.error(
            f"Operator {node.op} ({owner_name}) failed after {config.MAX_BEAT_RETRIES} attempts. Aborting narrative generation."
        )
        raise BeatGenerationError(
            f"Failed to generate narrative beat for operator {node.op} ({owner_name})"
        )

    if beat_text:
        btoks = len(encoder.encode(beat_text))
        scenes.append(beat_text)
        tokens_used += btoks
        last_scene_text = beat_text
        # CORRECTLY update introduced atoms ONLY with what was required for this beat
        introduced_atoms.update(required_atoms_for_beat)
        logger.debug(f"Beat {beat_counter['current']} successful. Introduced atoms updated: {introduced_atoms}")

    btoks = len(encoder.encode(beat_text))
    scenes.append(beat_text)
    tokens_used += btoks
    last_scene_text = beat_text
    introduced_atoms.update(atoms_to_introduce_this_beat)

    pad_count = 0
    add_padding = not is_final_op
    validate_padding = make_number_validator(
        allowed_atoms=set(),
        forbidden_atoms=introduced_atoms, # Use the up-to-date set
        operand_count=0 # Padding has no operands
    )
    while add_padding and tokens_used < MAX_TOTAL_TOKENS - SAFETY_MARGIN and pad_count < max_pad_paragraphs:
        if would_exceed_budget(tokens_used, 200 + MAX_PAD_TOKENS, MAX_TOTAL_TOKENS, SAFETY_MARGIN):
            break
        padding_prompt = (
            f"You are a {world['genre']} storyteller, writing filler text between scenes.\n"
            f"Characters: {json.dumps(world['characters'])}\nSetting: {world['setting']}\n"
            f'Previous Scene Snippet: "...{last_scene_text[-100:]}"\n\n'
            "--- Task ---\n"
            "Write 1-2 paragraphs of narrative filler or transition.\n"
            "**ULTRA-STRICT ABSOLUTE RULE:** This padding text MUST contain ZERO numbers.\n\n"
            "Output only the narrative text for this padding, without titles or headings."
        )
        pad_result = None
        for pad_attempt in range(1, config.MAX_PAD_RETRIES + 1):
            try:
                resp_pad = _chat_completion_call(
                    model=MODEL,
                    messages=[
                        {"role": "system", "content": "DO NOT INCLUDE ANY NUMBERS IN YOUR STORY."},
                        {"role": "user", "content": padding_prompt},
                    ],
                    max_tokens=MAX_PAD_TOKENS,
                    temperature=0.7,
                )
                candidate_pad = resp_pad.choices[0].message.content.strip()
                if not candidate_pad or not validate_padding(candidate_pad):
                    continue
                pad_result = candidate_pad
                break
            except Exception:
                pass
            time.sleep(config.RETRY_INITIAL_DELAY * (2 ** (pad_attempt - 1)))
        if not pad_result:
            break
        ptoks = len(encoder.encode(pad_result))
        if tokens_used + ptoks + SAFETY_MARGIN > MAX_TOTAL_TOKENS:
            break
        scenes.append(pad_result)
        tokens_used += ptoks
        last_scene_text = pad_result
        pad_count += 1

    return scenes, tokens_used, last_scene_text


def generate_narrative(
    ast: Node, world: dict, config: Config, encoder, p_inflect, logger
) -> str | None:
    """
    Post-Order Strict Validation: Generate a narrative for a ListOps AST, ensuring
    original atomic operands are mentioned incrementally with their parent operation.
    Post-order traversal: children scenes precede their parent's scene.
    """
    # Initial validation (unchanged)...
    if not isinstance(ast, Node):
        raise ValueError("ast must be an instance of Node")
    if not isinstance(world, dict):
        raise ValueError("world must be a dict")
    required_keys = ("characters", "genre", "setting", "object")
    if not all(k in world for k in required_keys):
        logger.error(f"World info missing required keys: {world.keys()}")
        raise ValueError("world missing required key(s)")
    if encoder is None:
        raise RuntimeError("Tokenizer not initialized.")
    if p_inflect is None:
        raise RuntimeError("Inflect engine not initialized.")

    all_atoms = get_atoms_in_subtree(ast)
    # Owner mapping via postorder...
    operator_nodes = [n for n in postorder(ast) if not isinstance(n, Atom)]
    owner_map = {}
    if config.USE_OWNERSHIP_NARRATIVE:
        if operator_nodes:
            use_llm = config.USE_LLM_NAMING
            characters = world.get("characters", [])
            for i, op_node in enumerate(operator_nodes):
                if not isinstance(op_node, OpNode):
                    continue
                node_id = id(op_node)
                owner_name = None
                if use_llm:
                    child_owner_names = []
                    for child in op_node.children:
                        if isinstance(child, OpNode) and id(child) in owner_map:
                            child_owner_names.append(owner_map[id(child)])
                    try:
                        owner_name = generate_owner_name_with_llm(
                            world, op_node, child_owner_names
                        )
                    except Exception as e:
                        logger.error(f"LLM Naming failed for OpNode {op_node.op}: {e}")
                        owner_name = None
                if not owner_name:
                    primary_object = world["object"]
                    if characters:
                        char_name = random.choice(characters).get("name", "Someone")
                        possessive = (
                            f"{char_name}'"
                            if char_name.endswith("s")
                            else f"{char_name}'s"
                        )
                        owner_name = f"{possessive} {primary_object}"
                    else:
                        owner_name = f"the {primary_object} ({op_node.op} #{i+1})"
                owner_map[node_id] = owner_name
    # Intro scene generation...
    scenes = []
    tokens_used = 0
    intro_prompt = "...ZERO NUMBERS ALLOWED..."
    intro_text = generate_with_retry(
        "You are a storyteller. Do not mention any numbers.",
        "Write a short introductory scene for the story's world, setting, and characters. ZERO NUMBERS ALLOWED.",
        250,
        lambda txt: len(extract_numbers_from_text(txt)) == 0,
        retries=2,
    )
    if intro_text and tokens_used + len(encoder.encode(intro_text)) <= MAX_TOTAL_TOKENS:
        scenes.append(intro_text)
        tokens_used += len(encoder.encode(intro_text))
    last_scene_text = intro_text if intro_text else "The story begins..."
    introduced_atoms_during_generation = set()
    total_beats = len(operator_nodes)
    beat_counter = {"current": 0, "total": total_beats}
    try:
        scenes, tokens_used, last_scene_text = _generate_narrative_recursive(
            ast,
            world,
            config,
            encoder,
            p_inflect,
            logger,
            owner_map,
            all_atoms,
            introduced_atoms_during_generation,
            scenes,
            tokens_used,
            last_scene_text,
            beat_counter,
            is_root=True,
            max_pad_paragraphs=2,
        )
    except BeatGenerationError as e:
        logger.error(f"Narrative generation aborted: {e}")
        return None
    if not scenes:
        return None
    narrative_body = "\n\n".join(scenes).strip()
    found_in_final_body = extract_numbers_from_text(narrative_body)
    unexpected_numbers = found_in_final_body - all_atoms
    missing_atoms = all_atoms - introduced_atoms_during_generation
    if unexpected_numbers or missing_atoms:
        required_numbers = all_atoms
        extras = unexpected_numbers
        missing = missing_atoms
        parts = []
        if extras:
            parts.append(f"Extras: {extras}")
        if missing:
            parts.append(f"Missing: {missing}")
        logger.error(f"Narrative validation FAILED. Required numbers: {required_numbers}. {'; '.join(parts)}")
        logger.error(f"Narrative body: {narrative_body}")
    else:
        logger.info(f"Narrative validation PASSED. Required numbers: {all_atoms}")
    question = "...\n\n---\n\n..."
    judge_instructions = """
    ...
    """
>>>>>>> 448a121e
    final_prompt = narrative_body + question + judge_instructions
    logger.info(f"Successfully generated and validated narrative prompt. Total tokens used (estimated): {tokens_used}")
    return final_prompt.strip()


def ast_to_prefix(node: Node) -> str:
    """Convert an AST to a prefix notation string."""
    if isinstance(node, Atom):
        return str(node.n)
    parts = [node.op] + [ast_to_prefix(child) for child in node.children]
    return "(" + " ".join(parts) + ")"


# --- HELPER FOR SINGLE SAMPLE GENERATION ---
def generate_single_sample(sample_index: int) -> dict | None:
    """Generate one sample with strict validation."""
    logger.info(f"--- Starting generation for sample {sample_index + 1} ---")
    sample_start_time = time.time()
    try:
        if encoder is None or p_inflect is None:
            logger.error(
                f"[Sample {sample_index + 1}] Missing tokenizer or inflect engine. Aborting."
            )
            return None

        logger.info(f"[Sample {sample_index + 1}] Building random AST...")
        ast = build_random_ast(max_ops=DEFAULT_MAX_OPS, max_branch=DEFAULT_MAX_BRANCH)
        validate_ast(ast)
        ast_prefix_string = ast_to_prefix(ast)
        logger.debug(f"[Sample {sample_index + 1}] Generated AST: {ast_prefix_string}")

        logger.info(f"[Sample {sample_index + 1}] Evaluating AST...")
        ground_truth_answer = eval_node(ast)
        logger.info(
            f"[Sample {sample_index + 1}] AST evaluation complete. Ground Truth: {ground_truth_answer}"
        )

        logger.info(f"[Sample {sample_index + 1}] Generating world metadata...")
        world_info = generate_world(
            num_characters=random.randint(3, 6), num_concepts=random.randint(5, 10)
        )
        logger.info(f"[Sample {sample_index + 1}] World metadata generated.")
        logger.debug(f"[Sample {sample_index + 1}] World Info: {world_info}")

        logger.info(
            f"[Sample {sample_index + 1}] Starting narrative rendering with pre-order strict validation (v5c)..."
        )
        narrative_prompt = generate_narrative(
            ast, world_info, config, encoder, p_inflect, logger
        )
        if narrative_prompt is None:
            logger.error(
                f"[Sample {sample_index + 1}] Narrative generation failed pre-order strict validation. Skipping."
            )
            sample_end_time = time.time()
            logger.error(
                f"--- Failed sample {sample_index + 1} after {sample_end_time - sample_start_time:.2f}s (Narrative Validation Failure) ---"
            )
            return None
        logger.info(
            f"[Sample {sample_index + 1}] Narrative rendering and validation complete."
        )

        all_atoms = get_atoms_in_subtree(ast)
        found_in_final_body = extract_numbers_from_text(narrative_prompt)
        introduced_atoms = found_in_final_body - all_atoms
        missing = all_atoms - found_in_final_body

        sample_data = {
            "id": f"verbose_listop_{datetime.datetime.now().strftime('%Y%m%d%H%M%S')}_{sample_index + 1}",
            "ast_prefix": ast_prefix_string,
            "ground_truth": ground_truth_answer,
            "world_info": world_info,
            "narrative_prompt": narrative_prompt,
            "metadata": {
                "generation_timestamp": datetime.datetime.now().isoformat(),
                "model_used": MODEL,
                "max_ops": DEFAULT_MAX_OPS,
                "max_branch": DEFAULT_MAX_BRANCH,
                "atom_min_value": config.ATOM_MIN_VALUE,
                "atom_max_value": config.ATOM_MAX_VALUE,
                "prompt_shot_count": config.PROMPT_SHOT_COUNT,
                "max_beat_retries": config.MAX_BEAT_RETRIES,
                "max_pad_retries": config.MAX_PAD_RETRIES,
                "validation_mode": (
                    "postorder_llm_ownership_v1_strict_validate"
                    if (config.USE_OWNERSHIP_NARRATIVE and config.USE_LLM_NAMING)
                    else (
                        "postorder_thematic_ownership_v1_strict_validate"
                        if config.USE_OWNERSHIP_NARRATIVE
                        else "postorder_strict_validation_v1_strict_validate"
                    )
                ),
            },
        }
        sample_end_time = time.time()
        logger.info(
            f"--- Successfully generated sample {sample_index + 1} in {sample_end_time - sample_start_time:.2f} seconds ---"
        )
        return sample_data

    except ValueError as e:
        logger.error(f"[Sample {sample_index + 1}] Data validation error: {e}")
    except RuntimeError as e:
        logger.error(f"[Sample {sample_index + 1}] Runtime error: {e}")
    except Exception as e:
        logger.exception(f"[Sample {sample_index + 1}] Unexpected error: {e}")

    sample_end_time = time.time()
    logger.error(
        f"--- Failed sample {sample_index + 1} after {sample_end_time - sample_start_time:.2f}s (Exception) ---"
    )
    return None


def main(
    num_samples: int = config.NUM_SAMPLES_TO_GENERATE,
    output_file: str = OUTPUT_FILENAME,
    max_workers: int = config.DEFAULT_MAX_WORKERS,
):
    """Generate samples with strict validation."""
    logger.info(
        f"Script started. Generating {num_samples} samples using up to {max_workers} workers with Pre-Order Strict Validation (v5g - Stricter Validator)."
    )
    samples_generated_successfully = 0
    samples_failed = 0
    output_dir = os.path.dirname(output_file)
    if output_dir:
        os.makedirs(output_dir, exist_ok=True)
    start_time = time.time()
    results = []
    with concurrent.futures.ThreadPoolExecutor(max_workers=max_workers) as executor:
        future_to_index = {
            executor.submit(generate_single_sample, i): i for i in range(num_samples)
        }
        for future in concurrent.futures.as_completed(future_to_index):
            index = future_to_index[future]
            try:
                sample_data = future.result()
                if sample_data:
                    results.append(sample_data)
                    samples_generated_successfully += 1
                else:
                    samples_failed += 1
            except Exception as exc:
                logger.error(f"[Sample {index + 1}] task generated exception: {exc}")
                samples_failed += 1
    logger.info(
        f"Parallel generation complete. Writing {samples_generated_successfully} samples to {output_file}..."
    )
    try:
        with open(output_file, "a", encoding="utf-8") as f:
            for sample_data in results:
                try:
                    f.write(json.dumps(sample_data, ensure_ascii=False) + "\n")
                except TypeError as e:
                    logger.error(
                        f"Serialization failed: {e}. Sample: {sample_data.get('id', 'Unknown')}"
                    )
                    samples_failed += 1
                    samples_generated_successfully -= 1
                except Exception as e:
                    logger.error(
                        f"Write error sample {sample_data.get('id', 'Unknown')}: {e}"
                    )
                    samples_failed += 1
                    samples_generated_successfully -= 1
    except IOError as e:
        logger.error(f"Fatal file write error {output_file}: {e}")
        samples_failed = num_samples
        samples_generated_successfully = 0
    end_time = time.time()
    total_time = end_time - start_time
    logger.info(f"--- Batch generation complete ---")
    logger.info(f"Total samples attempted: {num_samples}")
    logger.info(f"Successfully generated and written: {samples_generated_successfully}")
    logger.info(f"Failed generations or writes: {samples_failed}")
    logger.info(f"Total time: {total_time:.2f} seconds")
    logger.info(f"Dataset output file: {output_file}")
    logging.shutdown()


if __name__ == "__main__":
    main(max_workers=config.DEFAULT_MAX_WORKERS)<|MERGE_RESOLUTION|>--- conflicted
+++ resolved
@@ -18,10 +18,6 @@
 from dataclasses import dataclass, field
 import re
 import concurrent.futures
-<<<<<<< HEAD
-import inflect
-
-=======
 
 import inflect
 
@@ -30,7 +26,6 @@
     "first", "second", "third",
 }
 
->>>>>>> 448a121e
 
 import tiktoken
 import openai
@@ -99,16 +94,10 @@
     SHOT_EXAMPLES[idx] = f"<Prompt Shot>\n{txt}\n</Prompt Shot>\n"
 
 # --- AST Random ListOps problem gen params ---
-<<<<<<< HEAD
-DEFAULT_MAX_OPS = 10 # Max operations (e.g. max, min ,etc.) in a problem
-MIN_ARITY = 3 # Min numbers in an operation
-DEFAULT_MAX_BRANCH = 6 # Max operations / numbers in an operation
-=======
 DEFAULT_MAX_OPS = 5  # Max operations (e.g. max, min ,etc.) in a problem
 MIN_ARITY = 3  # Min numbers in an operation
 DEFAULT_MAX_BRANCH = 5  # Max operations / numbers in an operation
 
->>>>>>> 448a121e
 
 # --- Prompt Logging Helper ---
 def log_prompt(
@@ -135,17 +124,10 @@
 class Config:
     NUM_SAMPLES_TO_GENERATE: int = NUM_SAMPLES_TO_GENERATE
     DEFAULT_MAX_WORKERS: int = DEFAULT_MAX_WORKERS
-<<<<<<< HEAD
-    DEFAULT_MAX_TOTAL_TOKENS: int = 10000
-    DEFAULT_MAX_BEAT_TOKENS: int = 750
-    DEFAULT_MAX_PAD_TOKENS: int = 750
-    MAX_TOKENS_BUFFER: int = 1000
-=======
     DEFAULT_MAX_TOTAL_TOKENS: int = 5000
     DEFAULT_MAX_BEAT_TOKENS: int = 500
     DEFAULT_MAX_PAD_TOKENS: int = 500
     MAX_TOKENS_BUFFER: int = 500
->>>>>>> 448a121e
     PROMPT_SHOT_COUNT: int = 3
     RETRY_MAX_ATTEMPTS: int = 5
     RETRY_INITIAL_DELAY: int = 0.5
@@ -873,307 +855,6 @@
 
 # --- Narrative Generation with REVISED-REVISED Strict Checks ---
 
-<<<<<<< HEAD
-
-
-
-
-# --- PHASE 2: generate_narrative (explicit retry loop, two-step validation, NO in-prompt examples) ---
-def generate_narrative(ast: Node, world: dict) -> str | None:
-    """
-    Generate a narrative for a ListOps AST, ensuring only original atomic operands are mentioned,
-    with strict validation and world/owner narrative integration. Uses explicit retry loop with two-phase validation.
-    Does NOT include in-prompt few-shot examples.
-    """
-    # --- Initial validation ---
-    if not isinstance(ast, Node):
-        raise ValueError("ast must be an instance of Node")
-    if not isinstance(world, dict):
-        raise ValueError("world must be a dict")
-    required_keys = ("characters", "genre", "setting", "entity_concepts")
-    if not all(k in world for k in required_keys):
-        logger.error(f"World info missing required keys: {world.keys()}")
-        raise ValueError("world missing required key(s)")
-    if encoder is None:
-        raise RuntimeError("Tokenizer not initialized.")
-    if p_inflect is None:
-        raise RuntimeError("Inflect engine not initialized.")
-
-    scenes = []
-    tokens_used = 0
-    all_atoms = get_atoms_in_subtree(ast)
-    logger.debug(f"All atomic operands: {all_atoms}")
-    atoms_so_far = set()
-    operator_nodes = [n for n in postorder(ast) if not isinstance(n, Atom)]
-    max_pad_paragraphs = 2
-    if not operator_nodes and isinstance(ast, Atom):
-        operator_nodes = [OpNode("SUM", [ast])]
-        max_pad_paragraphs = 0
-
-    # --- Owner mapping ---
-    owner_map = {}
-    if config.USE_OWNERSHIP_NARRATIVE:
-        if operator_nodes:
-            use_llm = config.USE_LLM_NAMING
-            concepts = world.get("entity_concepts", [])
-            characters = world.get("characters", [])
-            for i, op_node in enumerate(operator_nodes):
-                if not isinstance(op_node, OpNode):
-                    continue
-                node_id = id(op_node)
-                owner_name = None
-                if use_llm:
-                    child_owner_names = []
-                    for child in op_node.children:
-                        if isinstance(child, OpNode) and id(child) in owner_map:
-                            child_owner_names.append(owner_map[id(child)])
-                    try:
-                        owner_name = generate_owner_name_with_llm(world, op_node, child_owner_names)
-                    except Exception as e:
-                        logger.error(f"LLM Naming failed for OpNode {op_node.op}: {e}")
-                        owner_name = None
-                if not owner_name:
-                    if concepts:
-                        chosen_concept = random.choice(concepts)
-                        if characters:
-                            char_name = random.choice(characters).get("name", "Someone")
-                            possessive = f"{char_name}'" if char_name.endswith("s") else f"{char_name}'s"
-                            owner_name = f"{possessive} {chosen_concept}"
-                        else:
-                            owner_name = f"the {chosen_concept} ({op_node.op} #{i+1})"
-                    else:
-                        owner_name = f"the_{op_node.op}_entity_{i+1}"
-                owner_map[node_id] = owner_name
-    # --- End owner mapping ---
-
-    total_ops = len(operator_nodes)
-    logger.info(f"Starting narrative generation: {total_ops} operator beats.")
-    last_scene_text = "The story begins..."
-
-    for idx, node in enumerate(operator_nodes, start=1):
-        is_final = (node is ast)
-        # Atoms from child subtrees
-        atoms_from_children = set()
-        for c in node.children:
-            atoms_from_children.update(get_atoms_in_subtree(c))
-        allowed_atoms = atoms_so_far.union(atoms_from_children)
-        result = node.value
-        if result is None:
-            logger.error(f"Node {node.op} has None value.")
-            return None
-
-        op_label = OP_LABELS.get(node.op, node.op)
-        ultra_strict_instruction = (
-            "**ULTRA-STRICT NUMBER RULE:**\n"
-            "*   You MUST NOT include ANY numbers (digits or words) in your response UNLESS they are original input numbers that have appeared previously in the story AND are essential for narrative context.\n"
-            "*   DO NOT mention any intermediate calculation results.\n"
-            "*   DO NOT introduce any new numbers that were not part of the original inputs.\n"
-            "*   Focus ONLY on describing the process or consequences narratively."
-        )
-        operand_list_str = ", ".join(str(x) for x in sorted(atoms_from_children))
-        current_task_body = ""
-        final_task_body = ""
-        ownership_instruction_detail = ""
-        if config.USE_OWNERSHIP_NARRATIVE:
-            node_id = id(node)
-            owner_name = owner_map.get(node_id, f"the_unnamed_{node.op}_entity")
-            ownership_instruction_detail = (
-                f"This part of the story revolves around an entity or concept known as '{owner_name}'. "
-                f"Its final state or significance is determined by applying a rule ({op_label}) to its constituent parts or related elements (which have been mentioned or established previously). "
-                f"Describe narratively how '{owner_name}' is formed, evaluated, or what consequences arise from its state. "
-                f"Refer to the constituent parts implicitly as belonging to or defining '{owner_name}'. Avoid explicitly stating the operation (like 'taking the max'). Focus on the story."
-            )
-            current_task_body = (
-                f"Continue the story for 1-2 paragraphs. This scene focuses on the process or intermediate state involving '{owner_name}'. "
-                f"Its current relevance or form is shaped by applying the **{op_label}** rule to its constituent parts: [{operand_list_str}]. "
-                f"Describe character actions, thoughts, or plot developments related to '{owner_name}' at this stage.\n\n"
-                f"{ownership_instruction_detail}"
-            )
-            final_task_body = (
-                f"Write the concluding scene (1-2 paragraphs). This scene reveals the final significance or consequence related to '{owner_name}', "
-                f"whose nature was determined by the **{op_label}** rule applied to its components: [{operand_list_str}] (as described in the narrative flow). "
-                f"Focus on the ultimate outcome, character reactions, or plot resolution stemming from '{owner_name}'.\n\n"
-                f"{ownership_instruction_detail}"
-            )
-            if is_final:
-                task_header = "Final Task (Ownership Narrative)"
-                beat_mode = f"{world['genre']}, writing the concluding scene about '{owner_name}'"
-            else:
-                task_header = "Current Task (Ownership Narrative)"
-                beat_mode = f"{world['genre']}, writing a continuous narrative involving '{owner_name}'"
-        else:
-            current_task_body = (
-                "Continue the story for 1-2 paragraphs. This part involves a logical step related to determining "
-                f"the **{op_label}** based on elements or values described previously: [{operand_list_str}]. "
-                "Focus entirely on the characters' actions, thoughts, and the unfolding plot. "
-                "Describe the *process* or *consequence* of this logical step."
-            )
-            final_task_body = (
-                "Write the concluding scene (1-2 paragraphs). This scene incorporates the *final* logical step, "
-                f"related to determining the **{op_label}** based on elements described previously: [{operand_list_str}]. "
-                "Focus on the final outcome, consequences, and character reactions resulting from this last step."
-            )
-            if is_final:
-                task_header = "Final Task"
-                beat_mode = f"{world['genre']}, writing the concluding scene"
-            else:
-                task_header = "Current Task"
-                beat_mode = f"{world['genre']}, writing a continuous narrative"
-
-        is_final_beat = is_final
-        actual_task_body = final_task_body if is_final_beat else current_task_body
-
-        beat_prompt = BASE_BEAT_TEMPLATE.substitute(
-            beat_mode=beat_mode,
-            characters=json.dumps(world["characters"]),
-            setting=world["setting"],
-            snippet=last_scene_text[-150:],
-            task_header=task_header,
-            task_body=actual_task_body,
-            ultra_strict_instruction=ultra_strict_instruction
-        )
-        prompt_log_header = (
-            f"=== FINAL Operator Beat Prompt {idx}/{total_ops} (Op: {node.op}) ==="
-            if is_final else
-            f"=== Intermediate Operator Beat Prompt {idx}/{total_ops} (Op: {node.op}) ==="
-        )
-        log_prompt(prompt_log_header, beat_prompt)
-        estimated_prompt_tokens = len(encoder.encode(beat_prompt))
-        if would_exceed_budget(tokens_used, estimated_prompt_tokens + MAX_BEAT_TOKENS, MAX_TOTAL_TOKENS, SAFETY_MARGIN):
-            logger.warning(f"Approaching token limit before generating beat {idx}. Stopping.")
-            return None
-        validate_forbidden_numbers = make_number_validator(allowed_atoms)
-        system_prompt = "You are a storyteller focused on narrative flow. FOLLOW THE USER'S NUMBER RULES EXACTLY. No calculations, no results, NO FORBIDDEN NUMBERS."
-        # --- Explicit retry loop with two-step validation ---
-        beat_text = None
-        for attempt in range(1, config.MAX_BEAT_RETRIES + 1):
-            try:
-                resp = _client_create(
-                    model=MODEL,
-                    system=system_prompt,
-                    messages=[{"role": "user", "content": beat_prompt}],
-                    max_tokens=MAX_BEAT_TOKENS,
-                    temperature=0.7,
-                )
-                candidate = resp.content[0].text.strip()
-                # Refusal detection
-                if not candidate or candidate.lower().startswith(("i cannot", "i'm sorry", "i am unable")):
-                    logger.warning(f"API refusal on beat attempt {attempt}.")
-                    continue
-                # Step 1: Forbidden number check
-                if not validate_forbidden_numbers(candidate):
-                    logger.warning(f"Beat {idx} attempt {attempt}: Forbidden numbers found.")
-                    continue
-                # Step 2: Operand presence check
-                # For each atomic operand in atoms_from_children, ensure at least one is present
-                if not atoms_from_children:
-                    logger.warning(f"Beat {idx} attempt {attempt}: No operands to check presence for.")
-                    continue
-                found_operand = any(check_operand_presence(candidate, operand_val) for operand_val in atoms_from_children)
-                if not found_operand:
-                    logger.warning(f"Beat {idx} attempt {attempt}: No required operand present.")
-                    continue
-                # Passed both validations
-                beat_text = candidate
-                break
-            except Exception as e:
-                logger.warning(f"Error on beat {idx} attempt {attempt}: {e}")
-            time.sleep(config.RETRY_INITIAL_DELAY * (2 ** (attempt - 1)))
-        if not beat_text:
-            logger.error(
-                f"Beat {idx} ({node.op}) failed after {config.MAX_BEAT_RETRIES} attempts. "
-                "Failure could be due to forbidden numbers, missing operands, API errors, or refusals."
-            )
-            return None
-        btoks = len(encoder.encode(beat_text))
-        atoms_so_far.update(atoms_from_children)
-        scenes.append(beat_text)
-        tokens_used += btoks
-        last_scene_text = beat_text
-        logger.info(f"Appended beat {idx}, tokens used: {btoks}, total: {tokens_used}")
-
-        # Padding (zero numbers)
-        pad_count = 0
-        add_padding = not is_final
-        validate_padding = make_number_validator(set())
-        while add_padding and tokens_used < MAX_TOTAL_TOKENS - SAFETY_MARGIN and pad_count < max_pad_paragraphs:
-            estimated_pad_prompt_tokens = 200
-            if would_exceed_budget(tokens_used, estimated_pad_prompt_tokens + MAX_PAD_TOKENS, MAX_TOTAL_TOKENS, SAFETY_MARGIN):
-                logger.warning(f"Skipping padding after beat {idx}: Approaching token limit.")
-                break
-            padding_prompt = (
-                f"You are a {world['genre']} storyteller, writing filler text between scenes.\n"
-                f"Characters: {json.dumps(world['characters'])}\nSetting: {world['setting']}\n"
-                f"Previous Scene Snippet: \"...{last_scene_text[-150:]}\"\n\n"
-                "--- Task ---\n"
-                "Write 1-2 paragraphs of narrative filler or transition.\n"
-                "**ULTRA-STRICT ABSOLUTE RULE:** This padding text MUST contain ZERO numbers. NO digits (e.g., 1, 2, 3). NO number words (e.g., one, two, three). NONE AT ALL.\n\n"
-                "Output only the narrative text for this padding, without titles or headings."
-            )
-            pad_result = None
-            for pad_attempt in range(1, config.MAX_PAD_RETRIES + 1):
-                try:
-                    resp_pad = _client_create(
-                        model=MODEL,
-                        system="You are a storyteller writing transitional text. FOLLOW THE USER'S NUMBER RULES EXACTLY. ZERO NUMBERS ALLOWED.",
-                        messages=[{"role": "user", "content": padding_prompt}],
-                        max_tokens=MAX_PAD_TOKENS,
-                        temperature=0.7,
-                    )
-                    candidate_pad = resp_pad.content[0].text.strip()
-                    if not candidate_pad or candidate_pad.lower().startswith(("i cannot", "i'm sorry", "i am unable")):
-                        logger.warning(f"Padding refusal on attempt {pad_attempt}.")
-                        continue
-                    if not validate_padding(candidate_pad):
-                        logger.warning(f"Padding attempt {pad_attempt}: Found numbers.")
-                        continue
-                    pad_result = candidate_pad
-                    break
-                except Exception as e:
-                    logger.warning(f"Padding error on attempt {pad_attempt}: {e}")
-                time.sleep(config.RETRY_INITIAL_DELAY * (2 ** (pad_attempt - 1)))
-            if not pad_result:
-                logger.error("Padding generation failed.")
-                break
-            ptoks = len(encoder.encode(pad_result))
-            if tokens_used + ptoks + SAFETY_MARGIN > MAX_TOTAL_TOKENS:
-                logger.warning(f"Generated padding too long ({ptoks} tokens). Discarding.")
-                break
-            scenes.append(pad_result)
-            tokens_used += ptoks
-            last_scene_text = pad_result
-            pad_count += 1
-        if tokens_used >= MAX_TOTAL_TOKENS - SAFETY_MARGIN:
-            logger.warning("Token limit reached; stopping operator processing.")
-            break
-
-    # --- Final Narrative Construction and Validation ---
-    if not scenes:
-        logger.error("No scenes generated.")
-        return None
-    narrative_body = "\n\n".join(scenes).strip()
-    found_in_final_body = extract_numbers_from_text(narrative_body)
-    unexpected = found_in_final_body - all_atoms
-    if unexpected:
-        logger.error(f"FINAL VALIDATION FAILED: Unexpected numbers found: {unexpected}")
-        return None
-    question = (
-        f"\n\n---\n\n"
-        f"Analyze the narrative above to identify and perform the sequence of calculations embedded within it.  "
-        f"What is the single, final numerical result?"
-    )
-    judge_instructions = """
----
-**Task:**
-
-1.	Read the narrative carefully. A multi-step calculation involving operations like finding the maximum, minimum, median, sum, sum modulo 10, or average (integer/floored) of groups of numbers is embedded within the story’s events and descriptions. The narrative should primarily contain only the original numbers involved in the calculations.
-2.	Determine the single, final numerical result of this entire calculation based on the narrative’s progression.
-
-**Output:** Provide *only* the final integer result. Do not include explanations, reasoning, or calculations in your final answer. Just the number.
-
-**Final Answer:**
-"""
-=======
 
 def _generate_narrative_recursive(
     node: Node,
@@ -1728,7 +1409,6 @@
     judge_instructions = """
     ...
     """
->>>>>>> 448a121e
     final_prompt = narrative_body + question + judge_instructions
     logger.info(f"Successfully generated and validated narrative prompt. Total tokens used (estimated): {tokens_used}")
     return final_prompt.strip()
